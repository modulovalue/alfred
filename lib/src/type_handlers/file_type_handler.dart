--- conflicted
+++ resolved
@@ -3,17 +3,9 @@
 import '../extensions/response_helpers.dart';
 import 'type_handler.dart';
 
-<<<<<<< HEAD
-TypeHandler get fileTypeHandler =>
-    TypeHandler<File>((req, res, dynamic val) async {
-      var file = val as File;
-      res.setContentTypeFromFile(file);
-      await res.addStream(file.openRead());
-      await res.close();
-=======
+
 TypeHandler get fileTypeHandler => TypeHandler<File>((req, res, val) async {
       res.setContentTypeFromFile(val);
       await res.addStream(val.openRead());
       return res.close();
->>>>>>> 52ce2d6a
     });