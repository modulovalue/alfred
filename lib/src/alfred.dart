import 'dart:async';
import 'dart:io';

import 'package:alfred/src/plugins/store_plugin.dart';
import 'package:alfred/src/type_handlers/binary_type_handlers.dart';
import 'package:alfred/src/type_handlers/directory_type_handler.dart';
import 'package:alfred/src/type_handlers/file_type_handler.dart';
import 'package:alfred/src/type_handlers/json_type_handlers.dart';
import 'package:alfred/src/type_handlers/string_type_handler.dart';
import 'package:alfred/src/type_handlers/type_handler.dart';
import 'package:enum_to_string/enum_to_string.dart';
import 'package:pedantic/pedantic.dart';
import 'package:queue/queue.dart';
import 'package:uuid/uuid.dart';

import 'alfred_exception.dart';
import 'http_route.dart';
import 'route_matcher.dart';

enum Method { get, post, put, delete, patch, options, all }

/// Server application class
///
/// This is the core of the server application. Generally you would create one
/// for each app.
class Alfred {
  /// List of routes
  ///
  /// Generally you don't want to manipulate this array directly, instead add
  /// routes by calling the [get,post,put,delete] methods.
  final routes = <HttpRoute>[];

  /// HttpServer instance from the dart:io library
  ///
  /// If there is anything the app can't do, you can do it through here.
  HttpServer? server;

  /// Log requests immediately as they come in
  ///
  bool logRequests;

  /// Optional handler for when a route is not found
  ///
  FutureOr Function(HttpRequest req, HttpResponse res)? onNotFound;

  /// Optional handler for when the server throws an unhandled error
  ///
  FutureOr Function(HttpRequest req, HttpResponse res)? onInternalError;

  /// Incoming request queue
  ///
  /// Set the number of simultaneous connections being processed at any one time
  /// in the [simultaneousProcessing] param in the constructor
  late Queue requestQueue;

  /// An array of [TypeHandler] that Alfred walks through in order to determine
  /// if it can handle a value returned from a route.
  ///
  var typeHandlers = <TypeHandler>[];

  final _onDoneListeners = <void Function(HttpRequest req, HttpResponse res)>[];

  /// Register a listenener when a request is complete
  ///
  /// Typically would be used for logging, benchmarking or cleaning up data
  /// used when writing a plugin.
  ///
  Function registerOnDoneListener(
      void Function(HttpRequest, HttpResponse) listener) {
    _onDoneListeners.add(listener);
    return listener;
  }

  /// Dispose of any on done listeners when you are done with them.
  ///
  void removeOnDoneListener(Function listener) {
    _onDoneListeners.remove(listener);
  }

  /// Constructor
  ///
  /// [simultaneousProcessing] is the number of requests doing work at any one
  /// time. If the amount of unprocessed incoming requests exceed this number,
  /// the requests will be queued.
  Alfred({
    this.onNotFound,
    this.onInternalError,
    this.logRequests = true,
    int simultaneousProcessing = 50,
  }) {
    requestQueue = Queue(parallel: simultaneousProcessing);
    _registerDefaultTypeHandlers();
    _registerPluginListeners();
  }

  void _registerDefaultTypeHandlers() {
    typeHandlers.addAll([
      stringTypeHandler,
      uint8listTypeHandler,
      listIntTypeHandler,
      binaryStreamTypeHandler,
      jsonListTypeHandler,
      jsonMapTypeHandler,
      fileTypeHandler,
      directoryTypeHandler
    ]);
  }

  void _registerPluginListeners() {
    registerOnDoneListener(storePluginOnDoneHandler);
  }

  /// Create a get route
  ///
  HttpRoute get(String path,
      FutureOr Function(HttpRequest req, HttpResponse res) callback,
      {List<FutureOr Function(HttpRequest req, HttpResponse res)> middleware =
          const []}) {
    final route = HttpRoute(path, callback, Method.get, middleware: middleware);
    routes.add(route);
    return route;
  }

  /// Create a post route
  ///
  HttpRoute post(String path,
          FutureOr Function(HttpRequest req, HttpResponse res) callback,
          {List<FutureOr Function(HttpRequest req, HttpResponse res)>
              middleware = const []}) =>
      _createRoute(path, callback, Method.post, middleware);

  /// Create a put route
  HttpRoute put(String path,
          FutureOr Function(HttpRequest req, HttpResponse res) callback,
          {List<FutureOr Function(HttpRequest req, HttpResponse res)>
              middleware = const []}) =>
      _createRoute(path, callback, Method.put, middleware);

  /// Create a delete route
  ///
  HttpRoute delete(String path,
          FutureOr Function(HttpRequest req, HttpResponse res) callback,
          {List<FutureOr Function(HttpRequest req, HttpResponse res)>
              middleware = const []}) =>
      _createRoute(path, callback, Method.delete, middleware);

  /// Create a patch route
  ///
  HttpRoute patch(String path,
          FutureOr Function(HttpRequest req, HttpResponse res) callback,
          {List<FutureOr Function(HttpRequest req, HttpResponse res)>
              middleware = const []}) =>
      _createRoute(path, callback, Method.patch, middleware);

  /// Create an options route
  ///
  HttpRoute options(String path,
          FutureOr Function(HttpRequest req, HttpResponse res) callback,
          {List<FutureOr Function(HttpRequest req, HttpResponse res)>
              middleware = const []}) =>
      _createRoute(path, callback, Method.options, middleware);

  /// Create a route that listens on all methods
  ///
  HttpRoute all(String path,
          FutureOr Function(HttpRequest req, HttpResponse res) callback,
          {List<FutureOr Function(HttpRequest req, HttpResponse res)>
              middleware = const []}) =>
      _createRoute(path, callback, Method.all, middleware);

  HttpRoute _createRoute(
      String path,
      FutureOr Function(HttpRequest req, HttpResponse res) callback,
      Method method,
      [List<FutureOr Function(HttpRequest req, HttpResponse res)> middleware =
          const []]) {
    final route = HttpRoute(path, callback, method, middleware: middleware);
    routes.add(route);
    return route;
  }

  /// Call this function to fire off the server
  ///
  Future<HttpServer> listen(
      [int port = 3000, dynamic bindIp = "0.0.0.0"]) async {
    final _server = await HttpServer.bind(bindIp, port);
    _server.idleTimeout = Duration(seconds: 1);

    _server.listen((HttpRequest request) {
      requestQueue.add(() => _incomingRequest(request));
    });

    return server = _server;
  }

  /// Handles and routes an incoming request
  ///
  Future<void> _incomingRequest(HttpRequest request) async {
    bool isDone = false;
    request.response.headers.set("x-alfred-requestid", Uuid().v4());

    if (logRequests) {
      print("${request.method} - ${request.uri.toString()}");
    }

    // We track if the response has been resolved in order to exit out early
    // the list of routes (ie the middleware returned)
<<<<<<< HEAD
    unawaited(request.response.done.then((value) {
      isDone = true;
      for (var listener in _onDoneListeners) {
        listener(request, request.response);
      }
    }));
=======
    unawaited(request.response.done.then((dynamic value) => isDone = true));
>>>>>>> b03acc44

    // Work out all the routes we need to process
    final effectiveRoutes = RouteMatcher.match(
        request.uri.toString(),
        routes,
        EnumToString.fromString<Method>(Method.values, request.method) ??
            Method.get);

    try {
      // If there are no effective routes, that means we need to throw a 404
      // or see if there are any static routes to fall back to, otherwise
      // continue and process the routes
      if (effectiveRoutes.isEmpty) {
        if (onNotFound != null) {
          // Otherwise check if a custom 404 handler has been provided
          final dynamic result = await onNotFound!(request, request.response);
          if (result != null && !isDone) {
            await _handleResponse(result, request);
          }
          await request.response.close();
        } else {
          // Otherwise throw a generic 404;
          request.response.statusCode = 404;
          request.response.write("404 not found");
          await request.response.close();
        }
      } else {
        // Loop through the routes in the order they are in the routes list
        for (var route in effectiveRoutes) {
          if (isDone) {
            break;
          }
          request.setStoreValue("_internal_route", route.route);

          /// Loop through any middleware
          for (var middleware in route.middleware) {
            // If the request has already completed, exit early.
            if (isDone) {
              break;
            }
            await _handleResponse(
                await middleware(request, request.response), request);
          }

          /// If the request has already completed, exit early, otherwise process
          /// the primary route callback
          if (isDone) {
            break;
          }
          await _handleResponse(
              await route.callback(request, request.response), request);
        }

        /// If you got here and isDone is still false, you forgot to close
        /// the response, or your didn't return anything. Either way its an error,
        /// but instead of letting the whole server hang as most frameworks do,
        /// lets at least close the connection out
        ///
        if (!isDone) {
          if (request.response.contentLength == -1) {
            print(
                "Warning: Returning a response with no content. ${effectiveRoutes.map((e) => e.route).join(", ")}");
          }
          await request.response.close();
        }
      }
    } on AlfredException catch (e) {
      // The user threw a handle HTTP Exception
      request.response.statusCode = e.statusCode;
      await _handleResponse(e.response, request);
    } catch (e, s) {
      // Its all broken, bail (but don't crash)
      print(e);
      print(s);
      if (onInternalError != null) {
        // Handle the error with a custom response
        final dynamic result =
            await onInternalError!(request, request.response);
        if (result != null && !isDone) {
          await _handleResponse(result, request);
        }
        await request.response.close();
      } else {
        //Otherwise fall back to a generic 500 error
        request.response.statusCode = 500;
        request.response.write(e);
        await request.response.close();
      }
    }
  }

  /// Handle a response by response type
  ///
  /// This is the logic that will handle the response based on what you return.
  ///
  Future<void> _handleResponse(dynamic result, HttpRequest request) async {
    if (result != null) {
      for (var handler in typeHandlers) {
        if (handler.shouldHandle(result)) {
          await handler.handler(request, request.response, result);
          break;
        }
      }
    }
  }

  /// Close the server
  ///
  Future close({bool force = true}) async {
    if (server != null) {
      await server!.close(force: force);
    }
  }
}<|MERGE_RESOLUTION|>--- conflicted
+++ resolved
@@ -205,16 +205,12 @@
 
     // We track if the response has been resolved in order to exit out early
     // the list of routes (ie the middleware returned)
-<<<<<<< HEAD
-    unawaited(request.response.done.then((value) {
+    unawaited(request.response.done.then((dynamic _) {
       isDone = true;
       for (var listener in _onDoneListeners) {
         listener(request, request.response);
       }
     }));
-=======
-    unawaited(request.response.done.then((dynamic value) => isDone = true));
->>>>>>> b03acc44
 
     // Work out all the routes we need to process
     final effectiveRoutes = RouteMatcher.match(
